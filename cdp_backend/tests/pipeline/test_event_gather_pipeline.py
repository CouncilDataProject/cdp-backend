#!/usr/bin/env python
# -*- coding: utf-8 -*-

from datetime import datetime
from typing import Callable, List
from unittest import mock
from unittest.mock import MagicMock
from py._path.local import LocalPath
from pathlib import Path

import pytest
from prefect import Flow

from cdp_backend.pipeline import event_gather_pipeline as pipeline
from cdp_backend.pipeline import transcript_model
from cdp_backend.pipeline.ingestion_models import (
    EXAMPLE_MINIMAL_EVENT,
    EventIngestionModel,
)
from cdp_backend.pipeline.mock_get_events import get_events as rand_get_events
from cdp_backend.database import models as db_models
from cdp_backend.tests.database.test_functions import assert_db_models_equality


@pytest.fixture
def fake_creds_path(data_dir: Path) -> Path:
    return data_dir / "fake_creds.json"


def min_get_events() -> List[EventIngestionModel]:
    event = EXAMPLE_MINIMAL_EVENT
    event.sessions[0].session_datetime = datetime(2019, 4, 13)
    return [event]


@pytest.mark.parametrize("func", [min_get_events, rand_get_events])
def test_create_event_gather_flow(func: Callable, tmpdir: LocalPath) -> None:
    flow = pipeline.create_event_gather_flow(
        get_events_func=func,
        credentials_file=str(tmpdir),
        bucket="bucket",
    )
    assert isinstance(flow, Flow)


@mock.patch("cdp_backend.pipeline.event_gather_pipeline.create_transcript")
@mock.patch("cdp_backend.pipeline.event_gather_pipeline.task_result_exists")
@mock.patch("cdp_backend.file_store.functions.remove_local_file_task")
@mock.patch("cdp_backend.database.functions.upload_db_model_task")
@mock.patch("cdp_backend.database.functions.create_file")
@mock.patch("cdp_backend.file_store.functions.create_filename_from_filepath")
@mock.patch("cdp_backend.utils.file_utils.hash_file_contents_task")
@mock.patch("cdp_backend.utils.file_utils.join_strs_and_extension")
@mock.patch("cdp_backend.utils.file_utils.split_audio_task")
@mock.patch("cdp_backend.utils.file_utils.external_resource_copy_task")
@mock.patch("cdp_backend.file_store.functions.upload_file_task")
@mock.patch("cdp_backend.file_store.functions.get_file_uri_task")
@pytest.mark.parametrize(
<<<<<<< HEAD
    "key, video_uri, get_file_uri_value, upload_file_value, expected_transcript",
    [
        # TODO add test case for when audio uri doesn't exist
        ("123", "video_uri", None, "audio_uri", db_models.Transcript())
=======
    "video_uri, get_file_uri_value, upload_file_value, expected_audio_uri",
    [
        # TODO add test case for when audio uri doesn't exist
        ("video_uri", None, "audio_uri", "audio_uri")
>>>>>>> 0af72da8
    ],
)
def test_create_or_get_audio(
    mock_get_file_uri: MagicMock,
    mock_upload_file: MagicMock,
    mock_external_copy: MagicMock,
    mock_audio: MagicMock,
    mock_hash_file: MagicMock,
    mock_create_filename_from_parts: MagicMock,
    mock_create_filename: MagicMock,
    mock_create_file: MagicMock,
    mock_upload_db: MagicMock,
    mock_remove_file: MagicMock,
<<<<<<< HEAD
    mock_task_result_exists: MagicMock,
    mock_create_transcript: MagicMock,
    key: str,
=======
>>>>>>> 0af72da8
    video_uri: str,
    get_file_uri_value: str,
    upload_file_value: str,
    expected_transcript: db_models.Transcript,
) -> None:
    mock_get_file_uri.return_value = get_file_uri_value
    mock_external_copy.return_value = "mock value"
    mock_hash_file.return_value = "abc"
    mock_create_filename_from_parts.return_value = "abc_audio.wav"
    mock_audio.return_value = ("audio path", "err", "out")
    mock_upload_file.return_value = upload_file_value
    mock_create_transcript.return_value = db_models.Transcript()

<<<<<<< HEAD
    actual_audio_and_transcript = pipeline.create_audio_and_transcript(
        key=key,
=======
    actual_audio_uri = pipeline.create_or_get_audio(
>>>>>>> 0af72da8
        video_uri=video_uri,
        bucket="bucket",
        credentials_file="/fake/credentials/path",
        session_ref=db_models.Session.Example(),
    )

    # Expected output
    expected_audio_and_transcript = (upload_file_value, expected_transcript)

    # Check audio_uri and transcript
    assert expected_audio_and_transcript[0] == actual_audio_and_transcript[0]

    assert_db_models_equality(
        expected_audio_and_transcript[1], actual_audio_and_transcript[1], True
    )


@mock.patch("cdp_backend.database.functions.create_transcript")
@mock.patch("cdp_backend.database.functions.upload_db_model_task")
@mock.patch("cdp_backend.database.functions.create_file")
@mock.patch("cdp_backend.utils.file_utils.create_filename_from_file_uri")
@mock.patch("cdp_backend.file_store.functions.upload_file_task")
@mock.patch("cdp_backend.utils.file_utils.save_dataclass_as_json_file")
@mock.patch("cdp_backend.sr_models.sr_functions.transcribe_task")
@pytest.mark.parametrize(
    "transcript, save_path, transcript_uri, db_file, db_file_ref, db_transcript, db_transcript_ref",  # noqa: E501
    [
        # TODO add test case for when audio uri doesn't exist
        (
            transcript_model.EXAMPLE_TRANSCRIPT,
            "save_path",
            "transcript_uri",
            db_models.File(),
            None,
            db_models.Transcript(),
            db_models.Transcript(),
        )
    ],
)
def test_create_transcript(
    mock_transcribe_task: MagicMock,
    mock_save_as_json_task: MagicMock,
    mock_upload_file_task: MagicMock,
    mock_create_filename_task: MagicMock,
    mock_create_file_task: MagicMock,
    mock_upload_db_model_task: MagicMock,
    mock_create_transcript: MagicMock,
    transcript: transcript_model.Transcript,
    save_path: str,
    transcript_uri: str,
    db_file: db_models.File,
    db_file_ref: db_models.Model,
    db_transcript: db_models.Transcript,
    db_transcript_ref: db_models.Model,
    fake_creds_path: str,
) -> None:
    mock_transcribe_task.return_value = transcript
    mock_save_as_json_task.return_value = save_path
    mock_upload_file_task.return_value = transcript_uri
    mock_create_file_task.return_value = db_file
    mock_upload_db_model_task.return_value = db_transcript_ref
    mock_create_transcript.return_value = db_transcript

    assert db_transcript_ref == pipeline.create_transcript(
        "audio_uri", db_models.Session(), "bucket", fake_creds_path
    )


def test_task_result_exists() -> None:
    assert pipeline.task_result_exists.run(1) is True  # type: ignore
    assert pipeline.task_result_exists.run(None) is False  # type: ignore<|MERGE_RESOLUTION|>--- conflicted
+++ resolved
@@ -56,20 +56,13 @@
 @mock.patch("cdp_backend.file_store.functions.upload_file_task")
 @mock.patch("cdp_backend.file_store.functions.get_file_uri_task")
 @pytest.mark.parametrize(
-<<<<<<< HEAD
-    "key, video_uri, get_file_uri_value, upload_file_value, expected_transcript",
+    "video_uri, get_file_uri_value, upload_file_value, expected_transcript",
     [
         # TODO add test case for when audio uri doesn't exist
-        ("123", "video_uri", None, "audio_uri", db_models.Transcript())
-=======
-    "video_uri, get_file_uri_value, upload_file_value, expected_audio_uri",
-    [
-        # TODO add test case for when audio uri doesn't exist
-        ("video_uri", None, "audio_uri", "audio_uri")
->>>>>>> 0af72da8
+        ("video_uri", None, "audio_uri", db_models.Transcript())
     ],
 )
-def test_create_or_get_audio(
+def test_create_audio_and_transcript(
     mock_get_file_uri: MagicMock,
     mock_upload_file: MagicMock,
     mock_external_copy: MagicMock,
@@ -80,12 +73,8 @@
     mock_create_file: MagicMock,
     mock_upload_db: MagicMock,
     mock_remove_file: MagicMock,
-<<<<<<< HEAD
     mock_task_result_exists: MagicMock,
     mock_create_transcript: MagicMock,
-    key: str,
-=======
->>>>>>> 0af72da8
     video_uri: str,
     get_file_uri_value: str,
     upload_file_value: str,
@@ -98,13 +87,9 @@
     mock_audio.return_value = ("audio path", "err", "out")
     mock_upload_file.return_value = upload_file_value
     mock_create_transcript.return_value = db_models.Transcript()
+    mock_task_result_exists.return_value = True
 
-<<<<<<< HEAD
     actual_audio_and_transcript = pipeline.create_audio_and_transcript(
-        key=key,
-=======
-    actual_audio_uri = pipeline.create_or_get_audio(
->>>>>>> 0af72da8
         video_uri=video_uri,
         bucket="bucket",
         credentials_file="/fake/credentials/path",
