--- conflicted
+++ resolved
@@ -408,7 +408,6 @@
 
 
 @pytest.mark.parametrize(
-<<<<<<< HEAD
     "document_uri, expected",
     [
         (
@@ -468,7 +467,8 @@
         mocked_requests_get.return_value = MockResponse()
         parsed_doc = parse_document("some/bad/uri")
         assert parsed_doc == ""
-=======
+
+@pytest.mark.parametrize(
     "video_filepath, output_format, codec_type, codec_name, expected",
     [
         (Path("video.mp4"), "mp4", "video", "h264", True),
@@ -503,5 +503,4 @@
         import ffmpeg
 
         ffmpeg_probe.side_effect = ffmpeg.Error("ffprobe", "nothing", "nothing good")
-        assert not file_utils.should_copy_video(Path("unknown_video.mp4"))
->>>>>>> 703d7f15
+        assert not file_utils.should_copy_video(Path("unknown_video.mp4"))