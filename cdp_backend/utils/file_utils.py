--- conflicted
+++ resolved
@@ -7,12 +7,9 @@
 import math
 import random
 import re
-<<<<<<< HEAD
 import xml.dom.minidom
 import zipfile
-=======
 import shutil
->>>>>>> 703d7f15
 from hashlib import sha256
 from pathlib import Path
 from uuid import uuid4
@@ -767,7 +764,6 @@
     return output_path
 
 
-<<<<<<< HEAD
 def parse_document(document_uri: str) -> str:
     """
     Extract text from a .doc, .docx, or .ppt matter file.
@@ -923,7 +919,6 @@
        A string with no more than one consecutive space.
     """
     return re.sub("\s+", " ", parsed_text)
-=======
 def should_copy_video(video_filepath: Path, output_format: str = "mp4") -> bool:
     """
     Check if the video should be copied using ffmpeg StreamCopy codec or if it should
@@ -970,5 +965,4 @@
             should_copy_video = True
             break
 
-    return should_copy_video
->>>>>>> 703d7f15
+    return should_copy_video