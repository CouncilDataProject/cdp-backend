--- conflicted
+++ resolved
@@ -364,7 +364,6 @@
     return hasher.hexdigest()
 
 
-<<<<<<< HEAD
 def convert_video_to_mp4(video_filepath: str) -> str:
     """
     Converts a video to an equivalent MP4 file.
@@ -384,7 +383,8 @@
     log.info("Finished converting {} to mp4".format(video_filepath))
 
     return mp4_filepath
-=======
+
+
 def generate_file_storage_name(file_uri: str, suffix: str) -> str:
     """
     Generate a filename using the hash of the file contents and some provided suffix.
@@ -402,5 +402,4 @@
         The name of the file as it should be on Google Cloud Storage.
     """
     hash = hash_file_contents(file_uri)
-    return f"{hash}-{suffix}"
->>>>>>> 706b5fed
+    return f"{hash}-{suffix}"