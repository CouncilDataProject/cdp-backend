--- conflicted
+++ resolved
@@ -2,15 +2,10 @@
 # -*- coding: utf-8 -*-
 import logging
 import shutil
-<<<<<<< HEAD
 import json
-from pathlib import Path
-from typing import Any, Optional, Tuple, Union
-=======
+from typing import Any, List, Optional, Tuple, Union
 from hashlib import sha256
 from pathlib import Path
-from typing import List, Optional, Tuple, Union
->>>>>>> 0af72da8
 
 import dask.dataframe as dd
 import ffmpeg
