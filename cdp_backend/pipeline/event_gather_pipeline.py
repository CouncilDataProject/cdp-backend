--- conflicted
+++ resolved
@@ -2,20 +2,13 @@
 # -*- coding: utf-8 -*-
 
 import logging
-<<<<<<< HEAD
 from typing import Callable, List, Tuple
 
 from prefect import Flow, task
-=======
-from typing import Any, Callable, List
-
-from prefect import Flow, case, task
->>>>>>> 78a24b64
 
 from ..database import functions as db_functions
 from ..database import models as db_models
 from ..file_store import functions as fs_functions
-from ..sr_models import GoogleCloudSRModel, sr_functions
 from ..utils import file_utils as file_util_functions
 from .ingestion_models import EventIngestionModel, Session
 from .transcript_model import Transcript
@@ -61,8 +54,16 @@
         for event in events:
             # TODO add upload calls for non-minimal event
             for session in event.sessions:
-<<<<<<< HEAD
                 # TODO create/get transcript
+
+                # Create db session
+                # session_ref = db_functions.upload_db_model_task(
+                #     db_functions.create_session_from_ingestion_model(
+                #         session, event_ref
+                #     ),
+                #     session,
+                #     creds_file=credentials_file,
+                # )
 
                 # Get or create audio
                 audio_uri = get_video_and_split_audio(
@@ -96,29 +97,11 @@
                     transcript_uri=transcript_uri,
                     static_thumbnail_uri=static_thumbnail_uri,
                     hover_thumbnail_uri=hover_thumbnail_uri,
-=======
-                # Create db session
-                session_ref = db_functions.upload_db_model_task(
-                    db_functions.create_session_from_ingestion_model(
-                        session, event_ref
-                    ),
-                    session,
-                    creds_file=credentials_file,
->>>>>>> 78a24b64
                 )
 
-                # Create or get audio (happens as part of transcript process)
-                create_audio_and_transcript(
-                    session.video_uri,
-                    bucket,
-                    credentials_file,
-                    session_ref,  # type: ignore
-                )
-
     return flow
 
 
-<<<<<<< HEAD
 # get_video_and_split_audio(video_uri) -> str
 # generate_transcript(audio_uri, closed_caption_uri) -> str:
 #   case:
@@ -131,13 +114,6 @@
 @task
 def get_video_and_split_audio(
     video_uri: str, bucket: str, credentials_file: str
-=======
-def create_audio_and_transcript(
-    video_uri: str,
-    bucket: str,
-    credentials_file: str,
-    session_ref: db_models.Session,
->>>>>>> 78a24b64
 ) -> str:
     """
     Download (or copy) a video file to temp storage, split's the audio, and uploads
@@ -174,34 +150,8 @@
         bucket=bucket, filename=tmp_audio_filepath, credentials_file=credentials_file
     )
 
-<<<<<<< HEAD
     # If no pre-existing audio, split
     if audio_uri is None:
-=======
-    # Check if audio_uri is None or not
-    exists = task_result_exists(audio_uri)
-
-    # Create transcript with existing audio_uri
-    with case(exists, True):  # type: ignore
-        transcript = create_transcript(
-            audio_uri, session_ref, bucket, credentials_file  # type: ignore
-        )  # type: ignore
-
-    # If no existing audio uri
-    with case(exists, False):  # type: ignore
-        # Store the video in temporary file
-        filename = video_uri.split("/")[-1]
-        if "." in filename:
-            suffix = filename.split(".")[-1]
-        else:
-            suffix = ""
-
-        tmp_video_filename = f"tmp_{key}_video.{suffix}"
-        tmp_video_filepath = file_util_functions.external_resource_copy_task(
-            uri=video_uri, dst=tmp_video_filename, overwrite=True
-        )
-
->>>>>>> 78a24b64
         # Split and store the audio in temporary file prior to upload
         (
             tmp_audio_filepath,
@@ -353,7 +303,6 @@
             caption_uri=session.caption_uri
         )
 
-<<<<<<< HEAD
     # Add extra metadata and upload
     return finalize_and_upload_transcript(
         transcript=transcript,
@@ -378,82 +327,4 @@
     static_thumbnail_uri: str,
     hover_thumbnail_uri: str,
 ) -> db_models.Session:
-    pass
-=======
-        # Create transcript
-        transcript = create_transcript(
-            audio_uri, session_ref, bucket, credentials_file  # type: ignore
-        )  # type: ignore
-
-    return (audio_uri, transcript)  # type: ignore
-
-
-def create_transcript(
-    audio_uri: str, session_ref: db_models.Session, bucket: str, credentials_file: str
-) -> db_models.Transcript:
-    """
-    Creates a transcript from an audio uri and uploads it to the filestore and db.
-
-    Parameters
-    ----------
-    audio_uri: str
-        The uri of the audio file to transcribe.
-        Should be in form of 'gs://...'
-    bucket: str
-        Name of the GCS bucket to upload files to.
-    credentials_file: str
-        Path to Google Service Account Credentials JSON file.
-
-    Returns
-    -------
-    transcript_db_ref: str
-        The uri of the created audio file in the file store.
-    """
-
-    # Initialize SRModel
-    sr_model = GoogleCloudSRModel(credentials_file)
-
-    # Create Transcript with SRModel
-    transcript = sr_functions.transcribe_task(sr_model=sr_model, file_uri=audio_uri)
-
-    # Save transcript locally as JSON file
-    save_path = file_util_functions.save_dataclass_as_json_file(
-        data=transcript, save_path=audio_uri + "_transcript"
-    )
-
-    # Upload transcript as file
-    transcript_file_uri = fs_functions.upload_file_task(
-        credentials_file=credentials_file,
-        bucket=bucket,
-        filepath=save_path,
-        remove_local=True,
-    )
-
-    # Create filename for db model of file for transcript
-    filename = file_util_functions.create_filename_from_file_uri(transcript_file_uri)
-
-    # Create file db model for transcript
-    db_file_model = db_functions.create_file(name=filename, uri=transcript_file_uri)
-
-    # Upload file db model for transcript
-    db_file_ref = db_functions.upload_db_model_task(
-        db_model=db_file_model, ingestion_model=None, creds_file=credentials_file
-    )
-
-    # Create transcript db model
-    db_transcript_model = db_functions.create_transcript(
-        transcript_file=db_file_ref, session=session_ref, transcript=transcript
-    )
-
-    # Upload transcript db model
-    db_transcript_ref = db_functions.upload_db_model_task(
-        db_model=db_transcript_model, ingestion_model=None, creds_file=credentials_file
-    )
-
-    return db_transcript_ref  # type: ignore
-
-
-@task
-def task_result_exists(result: Any) -> bool:
-    return result is not None
->>>>>>> 78a24b64
+    pass