--- conflicted
+++ resolved
@@ -44,14 +44,10 @@
     "fireo~=1.3.3",
     "fsspec>=0.8.3,<1",
     "gcsfs>=0.7.1,<1",
-<<<<<<< HEAD
+    "graphviz>=0.14",
     "pandas~=1.1.3",
     "pulumi~=2.12.1",
     "pulumi-gcp~=4.1.0",
-=======
-    "graphviz>=0.14",
-    "pandas>=1.1.3,<2",
->>>>>>> 54d54735
 ]
 
 extra_requirements = {
